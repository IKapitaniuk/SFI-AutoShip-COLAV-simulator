<<<<<<< HEAD
save_scenario_results: False
verbose: True
=======
simulator:
  #scenario_files: ["head_on.yaml", "crossing_give_way.yaml", "crossing_stand_on.yaml", "overtaking.yaml", "overtaken.yaml"]
  #scenario_files: ["rl_scenario.yaml"]
  scenario_files: ["head_on_sbmpc.yaml"]
  #scenario_files: ["ais_scenario1.yaml"]
  #scenario_files: ["saved/aalesund_random2_18012023_13_48_46.yaml"]
  #scenario_files: ["saved/aalesund_random_20012023_13_00_55.yaml"]
  #scenario_folder: "imazu_cases"
  save_scenario_results: False
  verbose: True

scenario_generator:
  n_wps_range: [10, 15]
  speed_plan_variation_range: [-1.0, 1.0]
  waypoint_dist_range: [500.0, 1000.0]
  waypoint_ang_range: [-45.0, 45.0]
  ho_bearing_range: [-20.0, 20.0]
  ho_heading_range: [-15.0, 15.0]
  ot_bearing_range: [-20.0, 20.0]
  ot_heading_range: [-15.0, 15.0]
  cr_bearing_range: [15.1, 112.5]
  cr_heading_range: [-15.0, 15.0]
  dist_between_ships_range: [1000.0, 2000.0]

>>>>>>> 164b3095
visualizer:
  show_liveplot: True
  show_colav_results_live: True
  show_measurements: False
  show_liveplot_tracks: False
  show_waypoints: False
  zoom_in_liveplot_on_ownship: False
  show_results: True
  show_target_tracking_results: False
  show_trajectory_tracking_results: True
  dark_mode_liveplot: True
  figsize: [14, 10]
  margins: [0.0, 0.0]
  ship_linewidth: 1.7
  ship_scaling: [1.0, 1.0]
  ship_info_fontsize: 10
  ship_colors: ["xkcd:black",
              "xkcd:red",
              "xkcd:eggshell",
              "xkcd:purple",
              "xkcd:cyan",
              "xkcd:orange",
              "xkcd:fuchsia",
              "xkcd:yellow",
              "xkcd:grey",
              "xkcd:reddish brown",
              "xkcd:bubblegum",
              "xkcd:baby shit brown",
              "xkcd:khaki",
              "xkcd:cloudy blue",
              "xkcd:pale aqua",
              "xkcd:light lilac",
              "xkcd:lemon",
              "xkcd:powder blue",
              "xkcd:wine",
              "xkcd:amber",
              "xkcd:wheat"]
  do_linewidth: 1.7
  do_colors: ["xkcd:light red",
              "xkcd:pale lilac",
              "xkcd:aqua",
              "xkcd:peach",
              "xkcd:pale purple",
              "xkcd:goldenrod",
              "xkcd:light grey",
              "xkcd:wine",
              "xkcd:amber",
              "xkcd:wheat",
              "xkcd:burnt sienna",
              "xkcd:barbie pink",
              "xkcd:ugly brown",
              "xkcd:light tan",
              "xkcd:stormy blue",
              "xkcd:light aquamarine",
              "xkcd:lemon",
              "xkcd:pastel blue",
              "xkcd:blue green",
              "xkcd:eggshell",
              "xkcd:purple",
              "xkcd:cyan",
              "xkcd:orange",
              "xkcd:fuchsia"
          ]

<|MERGE_RESOLUTION|>--- conflicted
+++ resolved
@@ -1,32 +1,5 @@
-<<<<<<< HEAD
 save_scenario_results: False
 verbose: True
-=======
-simulator:
-  #scenario_files: ["head_on.yaml", "crossing_give_way.yaml", "crossing_stand_on.yaml", "overtaking.yaml", "overtaken.yaml"]
-  #scenario_files: ["rl_scenario.yaml"]
-  scenario_files: ["head_on_sbmpc.yaml"]
-  #scenario_files: ["ais_scenario1.yaml"]
-  #scenario_files: ["saved/aalesund_random2_18012023_13_48_46.yaml"]
-  #scenario_files: ["saved/aalesund_random_20012023_13_00_55.yaml"]
-  #scenario_folder: "imazu_cases"
-  save_scenario_results: False
-  verbose: True
-
-scenario_generator:
-  n_wps_range: [10, 15]
-  speed_plan_variation_range: [-1.0, 1.0]
-  waypoint_dist_range: [500.0, 1000.0]
-  waypoint_ang_range: [-45.0, 45.0]
-  ho_bearing_range: [-20.0, 20.0]
-  ho_heading_range: [-15.0, 15.0]
-  ot_bearing_range: [-20.0, 20.0]
-  ot_heading_range: [-15.0, 15.0]
-  cr_bearing_range: [15.1, 112.5]
-  cr_heading_range: [-15.0, 15.0]
-  dist_between_ships_range: [1000.0, 2000.0]
-
->>>>>>> 164b3095
 visualizer:
   show_liveplot: True
   show_colav_results_live: True
