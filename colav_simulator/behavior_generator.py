--- conflicted
+++ resolved
@@ -353,64 +353,6 @@
             self._planning_hazard_list.append(relevant_hazards[0])
             self._planning_cdt_list.append(planning_cdt)
 
-<<<<<<< HEAD
-            rrt = rrt_star_lib.RRT(self._config.rrt.los, self._config.rrt.model, self._config.rrt.params)
-            rrt.transfer_bbox(bbox)
-            rrt.transfer_enc_hazards(relevant_hazards[0])
-            rrt.transfer_safe_sea_triangulation(planning_cdt)
-            rrt.set_init_state(ship_obj.state.tolist())
-            rrt.set_goal_state(goal_state.tolist())
-            U_d = ship_obj.csog_state[2]
-            rrt.reset(self._seed)
-            rrt.grow_towards_goal(
-                ownship_state=ship_obj.state.tolist(),
-                U_d=U_d,
-                initialized=False,
-                return_on_first_solution=False,
-            )
-            print("RRT tree size: ", rrt.get_num_nodes())
-            self._rrt_list.append(rrt)
-
-            rrtstar = rrt_star_lib.RRTStar(
-                self._config.rrtstar.los, self._config.rrtstar.model, self._config.rrtstar.params
-            )
-            rrtstar.transfer_bbox(bbox)
-            rrtstar.transfer_enc_hazards(relevant_hazards[0])
-            rrtstar.transfer_safe_sea_triangulation(planning_cdt)
-            rrtstar.set_init_state(ship_obj.state.tolist())
-            rrtstar.set_goal_state(goal_state.tolist())
-            U_d = ship_obj.csog_state[2]
-            rrtstar.reset(self._seed)
-            rrtstar.grow_towards_goal(
-                ownship_state=ship_obj.state.tolist(),
-                U_d=U_d,
-                initialized=False,
-                return_on_first_solution=False,
-            )
-            print("RRT* tree size: ", rrtstar.get_num_nodes())
-            self._rrtstar_list.append(rrtstar)
-
-            pqrrtstar = rrt_star_lib.PQRRTStar(
-                self._config.pqrrtstar.los, self._config.pqrrtstar.model, self._config.pqrrtstar.params
-            )
-            pqrrtstar.transfer_bbox(bbox)
-            pqrrtstar.transfer_enc_hazards(relevant_hazards[0])
-            pqrrtstar.transfer_safe_sea_triangulation(planning_cdt)
-            pqrrtstar.set_init_state(ship_obj.state.tolist())
-            pqrrtstar.set_goal_state(goal_state.tolist())
-            pqrrtstar.reset(self._seed)
-            pqrrtstar.grow_towards_goal(
-                ownship_state=ship_obj.state.tolist(),
-                U_d=U_d,
-                initialized=False,
-                return_on_first_solution=False,
-            )
-            print("PQ-RRT* tree size: ", pqrrtstar.get_num_nodes())
-
-            self._pqrrtstar_list.append(pqrrtstar)
-
-=======
->>>>>>> 9ef318cd
             if method == BehaviorGenerationMethod.RRT:
                 rrt = rrt_star_lib.RRT(self._config.rrt.los, self._config.rrt.model, self._config.rrt.params)
                 rrt.transfer_bbox(bbox)
